--- conflicted
+++ resolved
@@ -15,13 +15,9 @@
 {
     public static partial class Environment
     {
-<<<<<<< HEAD
+        internal static bool IsWindows8OrAbove => WindowsVersion.IsWindows8OrAbove;
+
         private static string? GetEnvironmentVariableFromRegistry(string variable, bool fromMachine)
-=======
-        internal static bool IsWindows8OrAbove => WindowsVersion.IsWindows8OrAbove;
-
-        private static string GetEnvironmentVariableFromRegistry(string variable, bool fromMachine)
->>>>>>> bf20ae79
         {
             Debug.Assert(variable != null);
 
