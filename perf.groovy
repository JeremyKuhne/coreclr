--- conflicted
+++ resolved
@@ -29,14 +29,9 @@
 [true, false].each { isPR ->
     ['Windows_NT'].each { os ->
         ['x64', 'x86'].each { arch ->
-<<<<<<< HEAD
-            ['ryujit'].each { jit ->
-                ['full_opt'].each { opt_level ->
-=======
             [true, false].each { isSmoketest ->
                 ['ryujit'].each { jit ->
-                    ['full_opt', 'min_opt'].each { opt_level ->
->>>>>>> 91ce6edf
+                    ['full_opt'].each { opt_level ->
 
                         def architecture = arch
                         def jobName = isSmoketest ? "perf_perflab_${os}_${arch}_${opt_level}_${jit}_smoketest" : "perf_perflab_${os}_${arch}_${opt_level}_${jit}"
